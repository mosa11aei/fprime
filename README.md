# F´: A Flight-Proven, Multi-Platform, Open-Source Flight Software Framework

[![Language grade: C++](https://img.shields.io/lgtm/grade/cpp/g/nasa/fprime.svg?logo=lgtm&logoWidth=18)](https://lgtm.com/projects/g/nasa/fprime/context:cpp)
[![Language grade: Python](https://img.shields.io/lgtm/grade/python/g/nasa/fprime.svg?logo=lgtm&logoWidth=18)](https://lgtm.com/projects/g/nasa/fprime/context:python)
[![Language grade: JavaScript](https://img.shields.io/lgtm/grade/javascript/g/nasa/fprime.svg?logo=lgtm&logoWidth=18)](https://lgtm.com/projects/g/nasa/fprime/context:javascript)

F´ (F Prime) is a component-driven framework that enables rapid development and deployment of spaceflight and other embedded software applications. Originally developed at the Jet Propulsion Laboratory, F´ has been successfully deployed on several space applications. It is tailored but not limited to small-scale spaceflight systems such as CubeSats, SmallSats, and instruments. 

F´ comprises several elements: 

* An architecture that decomposes flight software into discrete components with well-defined interfaces
* A C++ framework that provides core capabilities such as message queues and threads
* Modeling tools for specifying components and connections and automatically generating code
* A growing collection of ready-to-use components
* Testing tools for testing flight software at the unit and integration levels.

## Quick Installation Guide

The following utilities are prerequisites to installing F´:

- cmake
- git
- Python 3.5+ with pip

Once these utilities are installed, you can install F´ Python dependencies. Installing dependencies in a Python virtual environment prevents issues at the system level, but installing in a virtual environment is not required. 

To install F´ quickly, enter:

```
git clone https://github.com/nasa/fprime.git
cd fprime
pip install --upgrade wheel setuptools pip
pip install Fw/Python Gds/
```

For full installation instructions, including virtual environment creation and installation verification, see [INSTALL.md](./docs/INSTALL.md). 

## Example Deployments

F´ comes with two example deployments. The deployments represent working F´ applications to help you understand F´. You can use these examples for reference, or clone them to start a new project. 

The next section links to more step-by-step tutorials, but it's a good idea to build and run at least the first example deployment to ensure that F´ is installed correctly.

**Example one:** [Ref](./Ref/README.md)

   The standard reference application demonstrates how most of the system components should be wired together. The reference application can build on Linux or Mac OSX, allowing you to get started immediately without the need for embedded hardware.

**Example two:** [RPI](./RPI/README.md)

<<<<<<< HEAD
   This Raspberry PI application shows how to run F´ in an embedded context by running on the Raspberry PI (a $35 embedded Linux computer). This application shows you how to get started on embedded projects with cross-compiling, dirvers, and more. The Raspberry Pi was chosen because it is comercially available for a low price and runs Linux.
=======
[RPI](./RPI/README.md): The Raspberry PI application shows how to run F´ in an embedded context by running on the Raspberry PI (a $35 embedded
Linux computer). This application shows the user how to get started in the embedded world with cross-compiling, drivers, and more. The Raspberry
Pi was chosen as it is comercially available for a low price and runs Linux.
>>>>>>> 71f1d958

## Tutorials

F´ provides several tutorials in order to help understand and develop within the framework. These tutorials cover basic component creation, system and topology design, tooling, and more. These tutorials are available at [docs/Tutorials/README.md](./docs/Tutorials/README.md).

## Getting Help with F´

As F´ becomes a community centered product line, there are more items available from the community at large. 

You can join the mailing list at [https://groups.google.com/d/forum/fprime-community](https://groups.google.com/d/forum/fprime-community).

The F´ community GitHub Organization contains third party contributions, more documentation of flight software development, and more! [https://github.com/fprime-community](https://github.com/fprime-community).

You can open issues with this repository at: [https://github.com/nasa/fprime/issues](https://github.com/nasa/fprime/issues)

## F´ Features

F´ has the following key features that enable robust embedded system design.

### Reusability

F´'s component-based architecture enables a high degree of modularity and software reuse. 

### Rapid Deployment

F´ provides a complete development ecosystem, including modeling tools, testing tools, and a ground data system. Developers use the modeling tools to write high-level specifications, automatically generate implementations in C++, and fill in the implementations with domain-specific code. The framework and the code generators provide all the boilerplate code required in an F´ deployment, including code for thread management, code for communication between components, and code for handling commands, telemetry, and parameters. The testing tools and the ground data system simplify software testing, both on workstations and on flight hardware in the lab.

### Portability

F´ runs on a wide range of processors, from microcontrollers to multicore computers, and on several operating systems. Porting F´ to new operating systems is straightforward.

### High Performance

F´ utilizes a point-to-point architecture. The architecture minimizes the use of computational resources and is well suited for smaller processors.
	
### Adaptability

F´ is tailored to the level of complexity required for small missions. This makes F´ accessible and easy to use while still supporting a wide variety of missions.

### Analyzability

The typed port connections provide strong compile-time guarantees of correctness.

## F´ Release Notes

#### Release 1.0: 

 * This is the initial release of the software to open source. See the license file for terms of use.

#### Release 1.01

 * Updated contributor list. No code changes. 

#### Release 1.1

 * Created a Raspberry Pi demo. Read about it [here](RPI/README.md)
 * Added a tutorial [here](docs/Tutorials/README.md)
 * Updated Svc/BufferManager with bug fix
 * Fixed a bunch of shell permissions
 
#### Release 1.2

* Better MagicDraw Plugin
* Prototype CMake build system. See: [CMake Documentation](./docs/UsersGuide/cmake/cmake-intro.md)
* Mars Helicopter Project fixes migrated in
* Python 3 support added
* Gse refactored and renamed to Gds
* Wx frontend to Gds
* UdpSender and UdpReceiver components added
* Purged inaccurate ITAR and Copyright notices
* Misc. bug fixes

#### Release 1.3

* New prototype HTML GUI
* Python packages Fw/Python and Gds
* Refined CMake and fprime-util helper script
* Better ground interface component
* Integration test API
* Baremetal components

#### Release 1.4

* Ref app no longer hangs on Linux exit
* GDS improvements:
  * File Uplink and Downlink implemented
  * GDS supports multiple active windows
  * Usability improvements for EVRs and commands
* CMake improvements:
  * Baremetal compilation supported
  * Random rebuilding fixed
  * Missing Cheetah templates properly rebuild
  * Separate projects supported without additional tweaks
* Updated MemAllocator to have:
  * "recoverable" flag to indicate if memory was recoverable across boots
  * size variable is now modifiable by allocator to indicate actual size
  * This will break existing code that uses MemAllocator
* Updated CmdSequencer
  * Uses new MemAllocator interface  

#### Release 1.5

* Documentation improvements
  * New user's guide containing considerable content: [https://nasa.github.io/fprime/UsersGuide/guide.html](https://nasa.github.io/fprime/UsersGuide/guide.html)
  * Auto-generated API documentation
  * Rewrites, edits, improvements across the board
* F´ Project restructuing
  * Projects may now link to F´ and F´ library packges, without needing to keep the framework code in the same source tree
  * Usage of framework can be out-of-source
  * `settings.ini` Introduced
  * Example: [https://github.com/fprime-community/fprime-arduino](https://github.com/fprime-community/fprime-arduino)
* Refactored `fprim-util`
  * Replaced redundant targets with flags e.g. build-ut is now build --ut
  * Added `info` command
  * Bug and usability fixes
* GDS Improvments
  * Prototype GDS CLI tool
  * Project custom dashboard support
* Array, Enum type support and examples
* Code linting and bug fixes
<|MERGE_RESOLUTION|>--- conflicted
+++ resolved
@@ -47,13 +47,7 @@
 
 **Example two:** [RPI](./RPI/README.md)
 
-<<<<<<< HEAD
-   This Raspberry PI application shows how to run F´ in an embedded context by running on the Raspberry PI (a $35 embedded Linux computer). This application shows you how to get started on embedded projects with cross-compiling, dirvers, and more. The Raspberry Pi was chosen because it is comercially available for a low price and runs Linux.
-=======
-[RPI](./RPI/README.md): The Raspberry PI application shows how to run F´ in an embedded context by running on the Raspberry PI (a $35 embedded
-Linux computer). This application shows the user how to get started in the embedded world with cross-compiling, drivers, and more. The Raspberry
-Pi was chosen as it is comercially available for a low price and runs Linux.
->>>>>>> 71f1d958
+This Raspberry PI application shows how to run F´ in an embedded context by running on the Raspberry PI (a $35 embedded Linux computer). This application shows you how to get started on embedded projects with cross-compiling, dirvers, and more. The Raspberry Pi was chosen because it is comercially available for a low price and runs Linux.
 
 ## Tutorials
 
