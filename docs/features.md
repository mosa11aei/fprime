--- conflicted
+++ resolved
@@ -43,13 +43,8 @@
 ### Standard Component Library
 
 F´ ships with a good number of flight-proven components ready for use. These include most standard functions of an
-<<<<<<< HEAD
 embedded system including: commanding, telemetry capture, system event capture, and ground interaction. Often this
-means that most of an application is completed.  Developers often only need to develop components pertaining to their
-=======
-embedded system including commanding, telemetry capture, system event capture, and ground interaction. Often this
-means that most of an application is completed. Developers often only need to develop components about their
->>>>>>> 126826aa
+means that most of an application is completed.  Developers often only need to develop components for their
 specific use-case and standard components are inherited from the framework itself.
 
 ### Standard Tooling
