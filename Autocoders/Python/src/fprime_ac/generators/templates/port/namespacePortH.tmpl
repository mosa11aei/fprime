#if $namespace_list != None
 #for $namespace in $namespace_list
namespace ${namespace} {
 #end for
#end if
##
## Generate optional enum typedef's here...
##
#if $len($enum_type_list) > 0:
#for $e in $enum_type_list:
#set type_name = $e[0][1]
#set enum_list = $e[1]

    typedef enum {
#for $item in $enum_list:
        $item
#end for
        ${type_name}_MAX
    } ${type_name}; //!< ${type_name} enumeration argument
#end for
#end if
#for ($argname,$type,$modifier,$size,$comment) in $arg_list:
#if $type == "string":

    class ${argname}String : public Fw::StringBase {
        public:

            enum {
                SERIALIZED_SIZE = ${size} + sizeof(FwBuffSizeType) //!< Serialized size of ${argname}String
            };

            ${argname}String(const char* src); //!< char buffer constructor
            ${argname}String(const Fw::StringBase& src); //!< other string constructor
            ${argname}String(const ${argname}String& src); //!< same type string constructor
<<<<<<< HEAD
            ${argname}String(); //!< default constructor
            virtual ~${argname}String(); //!< destructor
            const char* toChar() const; //!< return internal buffer
            NATIVE_UINT_TYPE length() const; //!< length of string

            const ${argname}String& operator=(const ${argname}String& other); //!< equal operator for other strings
=======
            ${argname}String(void); //!< default constructor
            ${argname}String& operator=(const ${argname}String& other); //!< assignment operator
            ${argname}String& operator=(const Fw::StringBase& other); //!< other string assignment operator
            ${argname}String& operator=(const char* other); //!< char* assignment operator
            ~${argname}String(void); //!< destructor
>>>>>>> d3fa31c8

            const char* toChar(void) const; //!< return internal buffer
            NATIVE_UINT_TYPE getCapacity(void) const ;

        private:
<<<<<<< HEAD
            NATIVE_UINT_TYPE getCapacity() const ;
            void terminate(NATIVE_UINT_TYPE size); //!< terminate the string
=======
>>>>>>> d3fa31c8

            char m_buf[${size}]; //!< buffer for string
    };

#end if
#if $type == "buffer":

    class ${argname}Buffer : public Fw::SerializeBufferBase {
        public:

            enum {
                SERIALIZED_SIZE = ${size} + sizeof(FwBuffSizeType) //!< serialized size of ${argname}Buffer
            };

            ${argname}Buffer(const U8 *args, NATIVE_UINT_TYPE size); //!< constructor with other byte array
            ${argname}Buffer(); //!< default constructor
            ${argname}Buffer(const ${argname}Buffer& other); //!< constructor with other ${argname}Buffer instance
            virtual ~${argname}Buffer(); //!< destructor
            const ${argname}Buffer& operator=(const ${argname}Buffer& other); //!< equal operator

            NATIVE_UINT_TYPE getBuffCapacity() const; //!< returns capacity, not current size, of buffer
            U8* getBuffAddr(); //!< returns address of internal buffer
            const U8* getBuffAddr() const; //!< returns address of internal buffer, const version

        private:
            U8 m_data[${size}]; //!< data buffer
    };

#end if
#end for

    /// Input $name port description
    /// $desc

    class Input${name}Port : public Fw::InputPortBase  {<|MERGE_RESOLUTION|>--- conflicted
+++ resolved
@@ -32,30 +32,16 @@
             ${argname}String(const char* src); //!< char buffer constructor
             ${argname}String(const Fw::StringBase& src); //!< other string constructor
             ${argname}String(const ${argname}String& src); //!< same type string constructor
-<<<<<<< HEAD
             ${argname}String(); //!< default constructor
-            virtual ~${argname}String(); //!< destructor
-            const char* toChar() const; //!< return internal buffer
-            NATIVE_UINT_TYPE length() const; //!< length of string
-
-            const ${argname}String& operator=(const ${argname}String& other); //!< equal operator for other strings
-=======
-            ${argname}String(void); //!< default constructor
             ${argname}String& operator=(const ${argname}String& other); //!< assignment operator
             ${argname}String& operator=(const Fw::StringBase& other); //!< other string assignment operator
             ${argname}String& operator=(const char* other); //!< char* assignment operator
-            ~${argname}String(void); //!< destructor
->>>>>>> d3fa31c8
+            ~${argname}String(); //!< destructor
 
-            const char* toChar(void) const; //!< return internal buffer
-            NATIVE_UINT_TYPE getCapacity(void) const ;
+            const char* toChar() const; //!< return internal buffer
+            NATIVE_UINT_TYPE getCapacity() const;
 
         private:
-<<<<<<< HEAD
-            NATIVE_UINT_TYPE getCapacity() const ;
-            void terminate(NATIVE_UINT_TYPE size); //!< terminate the string
-=======
->>>>>>> d3fa31c8
 
             char m_buf[${size}]; //!< buffer for string
     };
