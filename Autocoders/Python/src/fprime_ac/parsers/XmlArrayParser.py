--- conflicted
+++ resolved
@@ -16,17 +16,19 @@
 #
 # Python standard modules
 #
-import hashlib
 import logging
 import os
 import sys
-
-from lxml import etree, isoschematron
-
+import time
+import hashlib
 from fprime_ac.utils import ConfigManager
+from optparse import OptionParser
+from lxml import etree
+from lxml import isoschematron
+from fprime_ac.parsers import XmlParser
 from fprime_ac.utils.exceptions import (
+    FprimeXmlException,
     FprimeRngXmlValidationException,
-    FprimeXmlException,
 )
 
 #
@@ -42,7 +44,7 @@
 DEBUG = logging.getLogger("debug")
 ROOTDIR = os.path.join(os.path.dirname(__file__), "..", "..", "..", "..", "..")
 #
-class XmlArrayParser:
+class XmlArrayParser(object):
     """
     An XML parser class that uses lxml.etree to consume an XML
     array type documents.  The class is instanced with an XML file name.
@@ -64,7 +66,7 @@
         self.__include_enum_files = []
         # List of XML array type files
         self.__include_array_files = []
-        
+
         self.__comment = None
         self.__format = None
         self.__type_id = None
@@ -95,8 +97,8 @@
 
         if os.path.isfile(xml_file) == False:
             stri = "ERROR: Could not find specified XML file %s." % xml_file
-            raise OSError(stri)
-        fd = open(xml_file)
+            raise IOError(stri)
+        fd = open(xml_file, "r")
         xml_file = os.path.basename(xml_file)
         self.__xml_filename = xml_file
 
@@ -104,7 +106,7 @@
         element_tree = etree.parse(fd, parser=xml_parser)
 
         # Validate against current schema. if more are imported later in the process, they will be reevaluated
-        relax_file_handler = open(ROOTDIR + self.Config.get("schema", "array"))
+        relax_file_handler = open(ROOTDIR + self.Config.get("schema", "array"), "r")
         relax_parsed = etree.parse(relax_file_handler)
         relax_file_handler.close()
         relax_compiled = etree.RelaxNG(relax_parsed)
@@ -146,15 +148,9 @@
             elif array_tag.tag == "default":
                 for value_tag in array_tag:
                     self.__default.append(value_tag.text)
-<<<<<<< HEAD
             elif array_tag.tag == "comment":
-                self.__comments.append(array_tag.text)
+                self.__comment = array_tag.text
             elif array_tag.tag == "include_header":
-=======
-            elif array_tag.tag == 'comment':
-                self.__comment = array_tag.text
-            elif array_tag.tag == 'include_header':
->>>>>>> c44f6edc
                 self.__include_header_files.append(array_tag.text)
             elif array_tag.tag == "import_serializable_type":
                 self.__includes.append(array_tag.text)
@@ -181,7 +177,10 @@
 
     def validate_xml(self, dict_file, parsed_xml_tree, validator_type, validator_name):
         # Check that validator is valid
-        if not self.Config.has_option(validator_type, validator_name):
+        if (
+            not validator_type in self.Config
+            or not validator_name in self.Config[validator_type]
+        ):
             msg = (
                 "XML Validator type "
                 + validator_type
@@ -191,7 +190,7 @@
 
         # Create proper xml validator tool
         validator_file_handler = open(
-            ROOTDIR + self.Config.get(validator_type, validator_name)
+            ROOTDIR + self.Config.get(validator_type, validator_name), "r"
         )
         validator_parsed = etree.parse(validator_file_handler)
         validator_file_handler.close()
@@ -260,4 +259,17 @@
         return self.__include_enum_files
 
     def get_include_array_files(self):
-        return self.__include_array_files+        return self.__include_array_files
+
+
+if __name__ == "__main__":
+    xmlfile = sys.argv[1]
+    xml = XmlParser.XmlParser(xmlfile)
+    print("Type of XML is: %s" % xml())
+    print("Array XML parse test (%s)" % xmlfile)
+    xml_parser = XmlArrayParser(xmlfile)
+    print(
+        "Array name: %s, namespace: %s"
+        % (xml_parser.get_name(), xml_parser.get_namespace())
+    )
+    print("Size: %s, member type: %s" % (self.get_size(), self.get_type()))