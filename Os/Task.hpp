--- conflicted
+++ resolved
@@ -41,13 +41,10 @@
             bool isSuspended(void); //!< check with OS to see if it is suspended already
             bool isStarted(void); //!< check to see if task is started
             void setStarted(bool started); //!< set task to started when thread is fully up. Avoids a VxWorks race condition.
-<<<<<<< HEAD
             /**
              * Returns the task-handle owned by this task
              */
             POINTER_CAST getRawHandle();
-=======
->>>>>>> c02cbc77
 
             static void registerTaskRegistry(TaskRegistry* registry);
 
