#ifndef _Task_hpp_
#define _Task_hpp_

#include <FpConfig.hpp>
#include <Fw/Types/BasicTypes.hpp>
#include <Fw/Types/Serializable.hpp>
#include <Os/TaskString.hpp>

#include <Os/TaskId.hpp>
#include <Fw/Deprecate.hpp>
#include <limits>

namespace Os {

    class TaskRegistry; //!< forward declaration
    class Task {
        public:
            static const NATIVE_UINT_TYPE TASK_DEFAULT;
            typedef enum {
                TASK_OK, //!< message sent/received okay
                TASK_INVALID_PARAMS, //!< started task with invalid parameters
                TASK_INVALID_STACK, //!< started with invalid stack size
                TASK_UNKNOWN_ERROR, //!< unexpected error return value
                TASK_INVALID_AFFINITY, //!< unable to set the task affinity
                TASK_DELAY_ERROR, //!< error trying to delay the task
                TASK_JOIN_ERROR, //!< error trying to join the task
                TASK_ERROR_RESOURCES, //!< unable to allocate more tasks
                TASK_ERROR_PERMISSION, //!< permissions error setting-up tasks
            } TaskStatus ;

            typedef void (*taskRoutine)(void* ptr); //!< prototype for task routine started in task context

            struct TaskRoutineWrapper {
                taskRoutine routine; //!< contains the task entrypoint
                void* arg; //!< contains the task entrypoint pointer
            };

            Task(); //!< constructor
            virtual ~Task(); //!< destructor
<<<<<<< HEAD
            // Priority is based on Posix priorities - 0 lowest, 255 highest
            TaskStatus start(const Fw::StringBase &name, NATIVE_INT_TYPE identifier, NATIVE_INT_TYPE priority, NATIVE_INT_TYPE stackSize, taskRoutine routine, void* arg, NATIVE_INT_TYPE cpuAffinity = -1); //!< start the task
            I32 getIdentifier(); //!< get the identifier for the task
            static TaskId getOsIdentifier(); //Gets the Os Task ID. Useful for passive components.
=======

            TaskStatus start(const Fw::StringBase &name, taskRoutine routine, void* arg, NATIVE_UINT_TYPE priority = TASK_DEFAULT, NATIVE_UINT_TYPE stackSize = TASK_DEFAULT,  NATIVE_UINT_TYPE cpuAffinity = TASK_DEFAULT, NATIVE_UINT_TYPE identifier = TASK_DEFAULT); //!< start the task

            // Deprecated: only the name, routine, and argument are **required** parameters.  This ordering of parameters is therefore inappropriate and will be removed in the future
            DEPRECATED(TaskStatus start(const Fw::StringBase &name, NATIVE_INT_TYPE identifier, NATIVE_INT_TYPE priority, NATIVE_INT_TYPE stackSize, taskRoutine routine, void* arg, NATIVE_INT_TYPE cpuAffinity = TASK_DEFAULT),
                       "Please switch to start(Fw::StringBase &name, taskRoutine routine, void* arg, NATIVE_UINT_TYPE priority, NATIVE_UINT_TYPE stackSize, NATIVE_UINT_TYPE cpuAffinity, NATIVE_UINT_TYPE identifier)"); //!< start the task
            I32 getIdentifier(void); //!< get the identifier for the task
            static TaskId getOsIdentifier(void); //Gets the Os Task ID. Useful for passive components.
>>>>>>> 00dd6028

            static TaskStatus delay(NATIVE_UINT_TYPE msecs); //!< delay the task
            static NATIVE_INT_TYPE getNumTasks();

            TaskStatus join(void **value_ptr); //!< Wait for task to finish
            void suspend(bool onPurpose = false); //!< suspend task
            void resume(); //!< resume execution of task
            bool wasSuspended(); //!< returns whether or not task was suspended on purpose
            bool isSuspended(); //!< check with OS to see if it is suspended already
            bool isStarted(); //!< check to see if task is started
            void setStarted(bool started); //!< set task to started when thread is fully up. Avoids a VxWorks race condition.
            /**
             * Returns the task-handle owned by this task
             */
            POINTER_CAST getRawHandle();

            static void registerTaskRegistry(TaskRegistry* registry);

        private:

            POINTER_CAST m_handle; //!< handle for implementation specific task
            NATIVE_INT_TYPE m_identifier; //!< thread independent identifier
            TaskString m_name; //!< object name
            NATIVE_INT_TYPE m_affinity; //!< CPU affinity for SMP targets

            void toString(char* buf, NATIVE_INT_TYPE buffSize); //!< print a string of the state of the task
            bool m_started; //!< set when task has reached entry point
            bool m_suspendedOnPurpose; //!< set when task was suspended in purpose (i.e. simulation)
            TaskRoutineWrapper m_routineWrapper; //! Contains task entrypoint and argument for task wrapper

            static TaskRegistry* s_taskRegistry; //!< pointer to registered task
            static NATIVE_INT_TYPE s_numTasks; //!< stores the number of tasks created.

    };

    class TaskRegistry {
        public:
            TaskRegistry(); //!< constructor for task registry
            virtual ~TaskRegistry(); //!< destructor for task registry
            virtual void addTask(Task* task) = 0; //!< Add a task to the registry
            virtual void removeTask(Task* task) = 0; //!< remove a task from the registry

        private:
    };
}

#endif<|MERGE_RESOLUTION|>--- conflicted
+++ resolved
@@ -37,21 +37,14 @@
 
             Task(); //!< constructor
             virtual ~Task(); //!< destructor
-<<<<<<< HEAD
-            // Priority is based on Posix priorities - 0 lowest, 255 highest
-            TaskStatus start(const Fw::StringBase &name, NATIVE_INT_TYPE identifier, NATIVE_INT_TYPE priority, NATIVE_INT_TYPE stackSize, taskRoutine routine, void* arg, NATIVE_INT_TYPE cpuAffinity = -1); //!< start the task
-            I32 getIdentifier(); //!< get the identifier for the task
-            static TaskId getOsIdentifier(); //Gets the Os Task ID. Useful for passive components.
-=======
 
             TaskStatus start(const Fw::StringBase &name, taskRoutine routine, void* arg, NATIVE_UINT_TYPE priority = TASK_DEFAULT, NATIVE_UINT_TYPE stackSize = TASK_DEFAULT,  NATIVE_UINT_TYPE cpuAffinity = TASK_DEFAULT, NATIVE_UINT_TYPE identifier = TASK_DEFAULT); //!< start the task
 
             // Deprecated: only the name, routine, and argument are **required** parameters.  This ordering of parameters is therefore inappropriate and will be removed in the future
             DEPRECATED(TaskStatus start(const Fw::StringBase &name, NATIVE_INT_TYPE identifier, NATIVE_INT_TYPE priority, NATIVE_INT_TYPE stackSize, taskRoutine routine, void* arg, NATIVE_INT_TYPE cpuAffinity = TASK_DEFAULT),
                        "Please switch to start(Fw::StringBase &name, taskRoutine routine, void* arg, NATIVE_UINT_TYPE priority, NATIVE_UINT_TYPE stackSize, NATIVE_UINT_TYPE cpuAffinity, NATIVE_UINT_TYPE identifier)"); //!< start the task
-            I32 getIdentifier(void); //!< get the identifier for the task
-            static TaskId getOsIdentifier(void); //Gets the Os Task ID. Useful for passive components.
->>>>>>> 00dd6028
+            I32 getIdentifier(); //!< get the identifier for the task
+            static TaskId getOsIdentifier(); //Gets the Os Task ID. Useful for passive components.
 
             static TaskStatus delay(NATIVE_UINT_TYPE msecs); //!< delay the task
             static NATIVE_INT_TYPE getNumTasks();
