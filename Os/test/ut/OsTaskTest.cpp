#include "gtest/gtest.h"
#include <Os/Task.hpp>
#include <cstdio>

extern "C" {
    void startTestTask();
}

void someTask(void* ptr) {
    bool* ran = static_cast<bool*>(ptr);
    *ran = true;
}

void startTestTask() {
    volatile bool taskRan = false;
    Os::Task testTask;
    Os::TaskString name("ATestTask");
<<<<<<< HEAD
    Os::Task::TaskStatus stat = testTask.start(name,12,100,10*1024,someTask,const_cast<bool*>(&taskRan));
=======
    Os::Task::TaskStatus stat = testTask->start(name, someTask, (void*)localIter);
>>>>>>> 00dd6028
    ASSERT_EQ(stat, Os::Task::TASK_OK);
    testTask.join(nullptr);
    ASSERT_EQ(taskRan, true);
}<|MERGE_RESOLUTION|>--- conflicted
+++ resolved
@@ -15,11 +15,7 @@
     volatile bool taskRan = false;
     Os::Task testTask;
     Os::TaskString name("ATestTask");
-<<<<<<< HEAD
-    Os::Task::TaskStatus stat = testTask.start(name,12,100,10*1024,someTask,const_cast<bool*>(&taskRan));
-=======
-    Os::Task::TaskStatus stat = testTask->start(name, someTask, (void*)localIter);
->>>>>>> 00dd6028
+    Os::Task::TaskStatus stat = testTask.start(name,someTask,const_cast<bool*>(&taskRan));
     ASSERT_EQ(stat, Os::Task::TASK_OK);
     testTask.join(nullptr);
     ASSERT_EQ(taskRan, true);
