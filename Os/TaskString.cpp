#include <Os/TaskString.hpp>
#include <Fw/Types/StringUtils.hpp>

namespace Os {

    TaskString::TaskString(const char* src) : StringBase()  {
        Fw::StringUtils::string_copy(this->m_buf, src, sizeof(this->m_buf));
    }

    TaskString::TaskString(const StringBase& src) : StringBase()  {
        Fw::StringUtils::string_copy(this->m_buf, src.toChar(), sizeof(this->m_buf));
    }

    TaskString::TaskString(const TaskString& src) : StringBase()  {
        Fw::StringUtils::string_copy(this->m_buf, src.toChar(), sizeof(this->m_buf));
    }

    TaskString::TaskString() {
        this->m_buf[0] = 0;
    }

<<<<<<< HEAD
    TaskString::~TaskString() {
    }

    NATIVE_UINT_TYPE TaskString::length() const {
        return strnlen(this->m_buf,sizeof(this->m_buf));
    }

    const char* TaskString::toChar() const {
        return this->m_buf;
=======
    TaskString& TaskString::operator=(const TaskString& other) {
        Fw::StringUtils::string_copy(this->m_buf, other.toChar(), sizeof(this->m_buf));
        return *this;
>>>>>>> d3fa31c8
    }

    TaskString& TaskString::operator=(const StringBase& other) {
        Fw::StringUtils::string_copy(this->m_buf, other.toChar(), sizeof(this->m_buf));
        return *this;
    }

<<<<<<< HEAD
    NATIVE_UINT_TYPE TaskString::getCapacity() const {
        return FW_TASK_NAME_MAX_SIZE;
=======
    TaskString& TaskString::operator=(const char* other) {
        Fw::StringUtils::string_copy(this->m_buf, other, sizeof(this->m_buf));
        return *this;
>>>>>>> d3fa31c8
    }

    TaskString::~TaskString(void) {
    }

    const char* TaskString::toChar(void) const {
        return this->m_buf;
    }

    NATIVE_UINT_TYPE TaskString::getCapacity(void) const {
        return FW_TASK_NAME_MAX_SIZE;
    }
}<|MERGE_RESOLUTION|>--- conflicted
+++ resolved
@@ -19,21 +19,9 @@
         this->m_buf[0] = 0;
     }
 
-<<<<<<< HEAD
-    TaskString::~TaskString() {
-    }
-
-    NATIVE_UINT_TYPE TaskString::length() const {
-        return strnlen(this->m_buf,sizeof(this->m_buf));
-    }
-
-    const char* TaskString::toChar() const {
-        return this->m_buf;
-=======
     TaskString& TaskString::operator=(const TaskString& other) {
         Fw::StringUtils::string_copy(this->m_buf, other.toChar(), sizeof(this->m_buf));
         return *this;
->>>>>>> d3fa31c8
     }
 
     TaskString& TaskString::operator=(const StringBase& other) {
@@ -41,24 +29,19 @@
         return *this;
     }
 
-<<<<<<< HEAD
-    NATIVE_UINT_TYPE TaskString::getCapacity() const {
-        return FW_TASK_NAME_MAX_SIZE;
-=======
     TaskString& TaskString::operator=(const char* other) {
         Fw::StringUtils::string_copy(this->m_buf, other, sizeof(this->m_buf));
         return *this;
->>>>>>> d3fa31c8
     }
 
-    TaskString::~TaskString(void) {
+    TaskString::~TaskString() {
     }
 
-    const char* TaskString::toChar(void) const {
+    const char* TaskString::toChar() const {
         return this->m_buf;
     }
 
-    NATIVE_UINT_TYPE TaskString::getCapacity(void) const {
+    NATIVE_UINT_TYPE TaskString::getCapacity() const {
         return FW_TASK_NAME_MAX_SIZE;
     }
 }