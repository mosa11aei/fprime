--- conflicted
+++ resolved
@@ -279,9 +279,5 @@
             == 0
         ), "Failed to run fprime-seqgen"
         self.assert_command(
-<<<<<<< HEAD
-            "cmdSeq.CS_RUN", args=["/tmp/ref_test_int.bin", "SEQ_BLOCK"], max_delay=5
-=======
             "cmdSeq.CS_RUN", args=["/tmp/ref_test_int.bin", "BLOCK"], max_delay=5
->>>>>>> 052bbdb8
         )