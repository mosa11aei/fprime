####
# Executable.cmake:
#
# Contains the code required to make executables and deployments. This is a unified entry point
# for any binary that will be built with the F prime CMake system.
#
####
include("${CMAKE_CURRENT_LIST_DIR}/Module.cmake")
####
# Function `add_dict_target`:
#
# This target is the target for generating the dictionaries. This will have the output dictionaries registered to
# it and make it possible to generate the dictionaries out-of-band from the compile/build.
#
####
function(add_dict_target)
    # If we are generating python dictionaries, then we need to copy the outputs
    if (UT_BUILD)
        return()
    elseif (GENERATE_HERITAGE_PY_DICT)
        add_custom_target(
            dict
            COMMAND ${CMAKE_COMMAND} -E copy_directory ${CMAKE_BINARY_DIR}/dict/serializable ${CMAKE_SOURCE_DIR}/py_dict/serializable
            COMMAND ${CMAKE_COMMAND} -E touch ${CMAKE_SOURCE_DIR}/py_dict/serializable/__init__.py
        )
    # Otherwise just add an empty target
    else()
        add_custom_target(dict)   
    endif()
endfunction(add_dict_target)

####
# Function `generate_executable:`
#
# Top-level executable generation. Core allows for generarion of UT specifics without affecting API.
#
# - **EXECUTABLE_NAME:** name of executable to be generated.
# - **SOURCE_FILES_INPUT:** source files for this executable, split into AC and normal sources
# - **DEPS_INPUT:** specified module-level dependencies
####
function(generate_executable EXECUTABLE_NAME SOURCE_FILES_INPUT DEPS_INPUT)
  # Set the following variables from the existing SOURCE_FILES and LINK_DEPS by splitting them into
  # their separate peices. 
  #
  # AUTOCODER_INPUT_FILES = *.xml and *.txt in SOURCE_FILES_INPUT, fed to auto-coder
  # SOURCE_FILES = all other items in SOURCE_FILES_INPUT, set as compile-time sources
  # LINK_DEPS = -l link flags given to DEPS_INPUT
  # MOD_DEPS = All other module inputs DEPS_INPUT
  split_source_files("${SOURCE_FILES_INPUT}")
  split_dependencies("${DEPS_INPUT}")
  message(STATUS "Adding executable: ${EXECUTABLE_NAME}")
  add_executable(
      "${EXECUTABLE_NAME}"
      "${SOURCE_FILES}" # Added to suppress warning if module only has autocode
  )
  # Setup a dictionary target, and generate an input module
<<<<<<< HEAD
  add_dict_target()
  generate_module(${EXECUTABLE_NAME} "${AUTOCODER_INPUT_FILES}" "${LINK_DEPS}" "${MOD_DEPS}")
  # Add dependencies to the 'dict' target, if not a UT build
  if (NOT UT_BUILD)
      add_dependencies(dict "${EXECUTABLE_NAME}_dict")
      add_dependencies(${EXECUTABLE_NAME} dict)
  endif()
  # Install the executable
  install(TARGETS "${EXECUTABLE_NAME}"
        RUNTIME DESTINATION "bin/${PLATFORM}"
        LIBRARY DESTINATION "lib/${PLATFORM}"
        ARCHIVE DESTINATION "lib/static/${PLATFORM}")
=======
  #add_dict_target()
  generate_module(${EXECUTABLE_NAME} "${AUTOCODER_INPUT_FILES}" "${SOURCE_FILES}" "${LINK_DEPS}" "${MOD_DEPS}")
  ## # Add dependencies to the 'dict' target, if not a UT build
  ## if (NOT UT_BUILD)
  ##     add_dependencies(dict "${EXECUTABLE_NAME}_dict")
  ##     add_dependencies(${EXECUTABLE_NAME} dict)
  ## endif()
>>>>>>> 107e4425
  # Link library list output on per-module basis
  if (CMAKE_DEBUG_OUTPUT)
	  print_dependencies(${EXECUTABLE_NAME})
  endif()
endfunction(generate_executable)<|MERGE_RESOLUTION|>--- conflicted
+++ resolved
@@ -53,29 +53,12 @@
       "${EXECUTABLE_NAME}"
       "${SOURCE_FILES}" # Added to suppress warning if module only has autocode
   )
-  # Setup a dictionary target, and generate an input module
-<<<<<<< HEAD
-  add_dict_target()
-  generate_module(${EXECUTABLE_NAME} "${AUTOCODER_INPUT_FILES}" "${LINK_DEPS}" "${MOD_DEPS}")
-  # Add dependencies to the 'dict' target, if not a UT build
-  if (NOT UT_BUILD)
-      add_dependencies(dict "${EXECUTABLE_NAME}_dict")
-      add_dependencies(${EXECUTABLE_NAME} dict)
-  endif()
   # Install the executable
+  generate_module(${EXECUTABLE_NAME} "${AUTOCODER_INPUT_FILES}" "${SOURCE_FILES}" "${LINK_DEPS}" "${MOD_DEPS}")
   install(TARGETS "${EXECUTABLE_NAME}"
         RUNTIME DESTINATION "bin/${PLATFORM}"
         LIBRARY DESTINATION "lib/${PLATFORM}"
         ARCHIVE DESTINATION "lib/static/${PLATFORM}")
-=======
-  #add_dict_target()
-  generate_module(${EXECUTABLE_NAME} "${AUTOCODER_INPUT_FILES}" "${SOURCE_FILES}" "${LINK_DEPS}" "${MOD_DEPS}")
-  ## # Add dependencies to the 'dict' target, if not a UT build
-  ## if (NOT UT_BUILD)
-  ##     add_dependencies(dict "${EXECUTABLE_NAME}_dict")
-  ##     add_dependencies(${EXECUTABLE_NAME} dict)
-  ## endif()
->>>>>>> 107e4425
   # Link library list output on per-module basis
   if (CMAKE_DEBUG_OUTPUT)
 	  print_dependencies(${EXECUTABLE_NAME})
