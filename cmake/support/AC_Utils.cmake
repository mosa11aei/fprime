--- conflicted
+++ resolved
@@ -50,13 +50,15 @@
 # - **MOD_DEPS:** xml and hand specified module dependencies
 # - **Return: AC_OUTPUTS** (set in outer scope)
 ####
-<<<<<<< HEAD
 #function(acwrap AC_TYPE AC_FINAL_SOURCE AC_FINAL_HEADER AI_XML XML_FILE_DEPS MOD_DEPS)
 #  # Setup the list such that new outputs can be appended to them
 #  set(OUTPUT_PRODUCTS "${AC_FINAL_SOURCE}" "${AC_FINAL_HEADER}")
 #
+#  set (AUTOCODER_EXEC "${PYTHON_AUTOCODER_DIR}/bin/codegen.py")
 #  if(${AC_TYPE} STREQUAL "topologyapp")
 #    set(GEN_ARGS "--build_root" "--connect_only" "--xml_topology_dict")
+#  elseif(${AC_TYPE} STREQUAL "packets")
+#    set (AUTOCODER_EXEC "${PYTHON_AUTOCODER_DIR}/bin/tlm_packet_gen.py")
 #  else()
 #    set(GEN_ARGS "--build_root")
 #  endif()
@@ -77,48 +79,10 @@
 #      ${CMAKE_COMMAND} -E env PYTHONPATH=${PYTHON_AUTOCODER_DIR}/src:${PYTHON_AUTOCODER_DIR}/utils BUILD_ROOT="${FPRIME_BUILD_LOCATIONS_SEP}"
 #      FPRIME_AC_CONSTANTS_FILE="${FPRIME_AC_CONSTANTS_FILE}"
 #      PYTHON_AUTOCODER_DIR=${PYTHON_AUTOCODER_DIR}
-#      ${FPRIME_FRAMEWORK_PATH}/Autocoders/Python/bin/codegen.py ${GEN_ARGS} ${AI_XML}
+#      ${AUTOCODER_EXEC} ${GEN_ARGS} ${AI_XML}
 #      COMMAND ${CMAKE_COMMAND} -E chdir ${CMAKE_CURRENT_SOURCE_DIR} ${CMAKE_COMMAND} -E copy ${CPP_NAME} ${HPP_NAME} ${CMAKE_CURRENT_BINARY_DIR}
 #      COMMAND ${CMAKE_COMMAND} -E chdir ${CMAKE_CURRENT_SOURCE_DIR} ${CMAKE_COMMAND} -E remove ${CPP_NAME} ${HPP_NAME}
 #      DEPENDS ${AI_XML} ${XML_FILE_DEPS} ${FPRIME_AC_CONSTANTS_FILE} ${MOD_DEPS}
 #  )
 #  set(AC_OUTPUTS ${OUTPUT_PRODUCTS} PARENT_SCOPE)
-#endfunction(acwrap)
-=======
-function(acwrap AC_TYPE AC_FINAL_SOURCE AC_FINAL_HEADER AI_XML XML_FILE_DEPS MOD_DEPS)
-  # Setup the list such that new outputs can be appended to them
-  set(OUTPUT_PRODUCTS "${AC_FINAL_SOURCE}" "${AC_FINAL_HEADER}")
-
-  set (AUTOCODER_EXEC "${PYTHON_AUTOCODER_DIR}/bin/codegen.py")
-  if(${AC_TYPE} STREQUAL "topologyapp")
-    set(GEN_ARGS "--build_root" "--connect_only" "--xml_topology_dict")
-  elseif(${AC_TYPE} STREQUAL "packets")
-    set (AUTOCODER_EXEC "${PYTHON_AUTOCODER_DIR}/bin/tlm_packet_gen.py")
-  else()
-    set(GEN_ARGS "--build_root")
-  endif()
-  # There are two places that files may appear. In-source and out-of-source. In-source generation must happen
-  # due to limitations in the autocoder, and thus the files must be moved after generation in the secondary
-  # variant of this command.
-  get_filename_component(CPP_NAME ${AC_FINAL_SOURCE} NAME)
-  get_filename_component(HPP_NAME ${AC_FINAL_HEADER} NAME)
-  #Setup the output directory
-  get_filename_component(TO_MK_DIR ${AC_FINAL_SOURCE} DIRECTORY)
-  if (NOT "${TO_MK_DIR}" STREQUAL "${CMAKE_CURRENT_BINARY_DIR}")
-      message(FATAL_ERROR "Output directory: ${TO_MK_DIR} differs from expected output directory ${CMAKE_CURRENT_BINARY_DIR}")
-  endif()
-  string(REPLACE ";" ":" FPRIME_BUILD_LOCATIONS_SEP "${FPRIME_BUILD_LOCATIONS}")
-  add_custom_command(
-      OUTPUT  ${OUTPUT_PRODUCTS}
-      COMMAND ${CMAKE_COMMAND} -E chdir ${CMAKE_CURRENT_SOURCE_DIR}
-      ${CMAKE_COMMAND} -E env PYTHONPATH=${PYTHON_AUTOCODER_DIR}/src:${PYTHON_AUTOCODER_DIR}/utils BUILD_ROOT="${FPRIME_BUILD_LOCATIONS_SEP}"
-      FPRIME_AC_CONSTANTS_FILE="${FPRIME_AC_CONSTANTS_FILE}"
-      PYTHON_AUTOCODER_DIR=${PYTHON_AUTOCODER_DIR}
-      ${AUTOCODER_EXEC} ${GEN_ARGS} ${AI_XML}
-      COMMAND ${CMAKE_COMMAND} -E chdir ${CMAKE_CURRENT_SOURCE_DIR} ${CMAKE_COMMAND} -E copy ${CPP_NAME} ${HPP_NAME} ${CMAKE_CURRENT_BINARY_DIR}
-      COMMAND ${CMAKE_COMMAND} -E chdir ${CMAKE_CURRENT_SOURCE_DIR} ${CMAKE_COMMAND} -E remove ${CPP_NAME} ${HPP_NAME}
-      DEPENDS ${AI_XML} ${XML_FILE_DEPS} ${FPRIME_AC_CONSTANTS_FILE} ${MOD_DEPS}
-  )
-  set(AC_OUTPUTS ${OUTPUT_PRODUCTS} PARENT_SCOPE)
-endfunction(acwrap)
->>>>>>> f8201408
+#endfunction(acwrap)