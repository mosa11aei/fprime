#include <Fw/Cmd/CmdString.hpp>
#include <Fw/Types/StringUtils.hpp>

namespace Fw {

    CmdStringArg::CmdStringArg(const char* src) : StringBase() {
        Fw::StringUtils::string_copy(this->m_buf, src, sizeof(this->m_buf));
    }

    CmdStringArg::CmdStringArg(const StringBase& src) : StringBase()  {
        Fw::StringUtils::string_copy(this->m_buf, src.toChar(), sizeof(this->m_buf));
    }

    CmdStringArg::CmdStringArg(const CmdStringArg& src) : StringBase()  {
        Fw::StringUtils::string_copy(this->m_buf, src.toChar(), sizeof(this->m_buf));
    }

    CmdStringArg::CmdStringArg() : StringBase() {
        this->m_buf[0] = 0;
    }

<<<<<<< HEAD
    CmdStringArg::~CmdStringArg() {
    }

    NATIVE_UINT_TYPE CmdStringArg::length() const {
        return strnlen(this->m_buf,sizeof(this->m_buf));
    }

    const char* CmdStringArg::toChar() const {
        return this->m_buf;
=======
    CmdStringArg& CmdStringArg::operator=(const CmdStringArg& other) {
        Fw::StringUtils::string_copy(this->m_buf, other.toChar(), sizeof(this->m_buf));
        return *this;
    }

    CmdStringArg& CmdStringArg::operator=(const StringBase& other) {
        Fw::StringUtils::string_copy(this->m_buf, other.toChar(), sizeof(this->m_buf));
        return *this;
>>>>>>> d3fa31c8
    }

    CmdStringArg& CmdStringArg::operator=(const char* other) {
        Fw::StringUtils::string_copy(this->m_buf, other, sizeof(this->m_buf));
        return *this;
    }

    CmdStringArg::~CmdStringArg(void) {
    }

    const char* CmdStringArg::toChar(void) const {
        return this->m_buf;
    }

    NATIVE_UINT_TYPE CmdStringArg::getCapacity() const {
        return FW_CMD_STRING_MAX_SIZE;
    }
}<|MERGE_RESOLUTION|>--- conflicted
+++ resolved
@@ -19,17 +19,6 @@
         this->m_buf[0] = 0;
     }
 
-<<<<<<< HEAD
-    CmdStringArg::~CmdStringArg() {
-    }
-
-    NATIVE_UINT_TYPE CmdStringArg::length() const {
-        return strnlen(this->m_buf,sizeof(this->m_buf));
-    }
-
-    const char* CmdStringArg::toChar() const {
-        return this->m_buf;
-=======
     CmdStringArg& CmdStringArg::operator=(const CmdStringArg& other) {
         Fw::StringUtils::string_copy(this->m_buf, other.toChar(), sizeof(this->m_buf));
         return *this;
@@ -38,7 +27,6 @@
     CmdStringArg& CmdStringArg::operator=(const StringBase& other) {
         Fw::StringUtils::string_copy(this->m_buf, other.toChar(), sizeof(this->m_buf));
         return *this;
->>>>>>> d3fa31c8
     }
 
     CmdStringArg& CmdStringArg::operator=(const char* other) {
@@ -46,10 +34,10 @@
         return *this;
     }
 
-    CmdStringArg::~CmdStringArg(void) {
+    CmdStringArg::~CmdStringArg() {
     }
 
-    const char* CmdStringArg::toChar(void) const {
+    const char* CmdStringArg::toChar() const {
         return this->m_buf;
     }
 
