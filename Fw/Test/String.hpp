#ifndef TEST_STRING_TYPE_HPP
#define TEST_STRING_TYPE_HPP

#include <Fw/Types/BasicTypes.hpp>
#include <Fw/Types/StringType.hpp>
#include <Fw/Cfg/SerIds.hpp>

namespace Test {

    //! A longer string for testing
    class String : public Fw::StringBase {
        public:

            enum {
                STRING_SIZE = 256, //!< Storage for string
                SERIALIZED_SIZE = STRING_SIZE + sizeof(FwBuffSizeType) //!< Serialized size is size of buffer + size field
            };

            String(const char* src); //!< char* source constructor
            String(const StringBase& src); //!< other string constructor
            String(const String& src); //!< String string constructor
<<<<<<< HEAD
            String(); //!< default constructor
            ~String(); //!< destructor
            const char* toChar() const; //!< gets char buffer
            NATIVE_UINT_TYPE length() const; //!< returns length of stored string

            const String& operator=(const String& other); //!< equal operator

            Fw::SerializeStatus serialize(Fw::SerializeBufferBase& buffer) const; //!< serialization function
            Fw::SerializeStatus deserialize(Fw::SerializeBufferBase& buffer); //!< deserialization function

        PRIVATE:
            NATIVE_UINT_TYPE getCapacity() const ; //!< return buffer size
            void terminate(NATIVE_UINT_TYPE size); //!< terminate the string
=======
            String(void); //!< default constructor
            String& operator=(const String& other); //!< assignment operator
            String& operator=(const StringBase& other); //!< other string assignment operator
            String& operator=(const char* other); //!< char* assignment operator
            ~String(void); //!< destructor

            const char* toChar(void) const; //!< gets char buffer
            NATIVE_UINT_TYPE getCapacity(void) const ; //!< return buffer size

        private:
>>>>>>> d3fa31c8

            char m_buf[STRING_SIZE]; //!< storage for string data
    };
}

#endif<|MERGE_RESOLUTION|>--- conflicted
+++ resolved
@@ -19,32 +19,16 @@
             String(const char* src); //!< char* source constructor
             String(const StringBase& src); //!< other string constructor
             String(const String& src); //!< String string constructor
-<<<<<<< HEAD
             String(); //!< default constructor
-            ~String(); //!< destructor
-            const char* toChar() const; //!< gets char buffer
-            NATIVE_UINT_TYPE length() const; //!< returns length of stored string
-
-            const String& operator=(const String& other); //!< equal operator
-
-            Fw::SerializeStatus serialize(Fw::SerializeBufferBase& buffer) const; //!< serialization function
-            Fw::SerializeStatus deserialize(Fw::SerializeBufferBase& buffer); //!< deserialization function
-
-        PRIVATE:
-            NATIVE_UINT_TYPE getCapacity() const ; //!< return buffer size
-            void terminate(NATIVE_UINT_TYPE size); //!< terminate the string
-=======
-            String(void); //!< default constructor
             String& operator=(const String& other); //!< assignment operator
             String& operator=(const StringBase& other); //!< other string assignment operator
             String& operator=(const char* other); //!< char* assignment operator
-            ~String(void); //!< destructor
+            ~String(); //!< destructor
 
-            const char* toChar(void) const; //!< gets char buffer
-            NATIVE_UINT_TYPE getCapacity(void) const ; //!< return buffer size
+            const char* toChar() const; //!< gets char buffer
+            NATIVE_UINT_TYPE getCapacity() const ; //!< return buffer size
 
         private:
->>>>>>> d3fa31c8
 
             char m_buf[STRING_SIZE]; //!< storage for string data
     };
