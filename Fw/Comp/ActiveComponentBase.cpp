#include <FpConfig.hpp>
#include <Fw/Comp/ActiveComponentBase.hpp>
#include <Fw/Types/Assert.hpp>
#include <Os/TaskString.hpp>
#include <cstdio>

//#define DEBUG_PRINT(x,...) printf(x,##__VA_ARGS__); fflush(stdout)
#define DEBUG_PRINT(x,...)

namespace Fw {

    class ActiveComponentExitSerializableBuffer : public Fw::SerializeBufferBase {

        public:
            NATIVE_UINT_TYPE getBuffCapacity() const {
                return sizeof(m_buff);
            }

            U8* getBuffAddr() {
                return m_buff;
            }

            const U8* getBuffAddr() const {
                return m_buff;
            }

        private:

            U8 m_buff[sizeof(ActiveComponentBase::ACTIVE_COMPONENT_EXIT)];

    };

    ActiveComponentBase::ActiveComponentBase(const char* name) : QueuedComponentBase(name) {

    }

    ActiveComponentBase::~ActiveComponentBase() {
        DEBUG_PRINT("ActiveComponent %s destructor.\n",this->getObjName());
    }

    void ActiveComponentBase::init(NATIVE_INT_TYPE instance) {
        QueuedComponentBase::init(instance);
    }

#if FW_OBJECT_TO_STRING == 1 && FW_OBJECT_NAMES == 1
    void ActiveComponentBase::toString(char* buffer, NATIVE_INT_TYPE size) {
        (void)snprintf(buffer, size, "ActComp: %s", this->m_objName);
        buffer[size-1] = 0;
    }
#endif

    void ActiveComponentBase::start(NATIVE_INT_TYPE identifier, NATIVE_INT_TYPE priority, NATIVE_INT_TYPE stackSize, NATIVE_INT_TYPE cpuAffinity) {
        this->start(static_cast<NATIVE_UINT_TYPE>(priority), static_cast<NATIVE_UINT_TYPE>(stackSize),
                    ((cpuAffinity == -1) ? Os::Task::TASK_DEFAULT : static_cast<NATIVE_UINT_TYPE>(cpuAffinity)),
                    static_cast<NATIVE_UINT_TYPE>(identifier));
    }

    void ActiveComponentBase::start(NATIVE_UINT_TYPE priority, NATIVE_UINT_TYPE stackSize, NATIVE_UINT_TYPE cpuAffinity, NATIVE_UINT_TYPE identifier) {
        Os::TaskString taskName;

#if FW_OBJECT_NAMES == 1
        taskName = this->getObjName();
#else
        char taskNameChar[FW_TASK_NAME_MAX_SIZE];
        (void)snprintf(taskNameChar,sizeof(taskNameChar),"ActComp_%d",Os::Task::getNumTasks());
        taskName = taskNameChar;
#endif
// If running with the baremetal scheduler, use a variant of the task-loop that
// does not loop internal, but waits for an external iteration call.
#if FW_BAREMETAL_SCHEDULER == 1
        Os::Task::taskRoutine routine = this->s_baseBareTask;
#else
        Os::Task::taskRoutine routine = this->s_baseTask;
#endif
<<<<<<< HEAD
        FW_ASSERT(status == Os::Task::TASK_OK,static_cast<NATIVE_INT_TYPE>(status));
=======
        Os::Task::TaskStatus status = this->m_task.start(taskName, routine,this, priority, stackSize, cpuAffinity, identifier);
        FW_ASSERT(status == Os::Task::TASK_OK,(NATIVE_INT_TYPE)status);
>>>>>>> 00dd6028
    }

    void ActiveComponentBase::exit() {
        ActiveComponentExitSerializableBuffer exitBuff;
        SerializeStatus stat = exitBuff.serialize(static_cast<I32>(ACTIVE_COMPONENT_EXIT));
        FW_ASSERT(FW_SERIALIZE_OK == stat,static_cast<NATIVE_INT_TYPE>(stat));
        (void)this->m_queue.send(exitBuff,0,Os::Queue::QUEUE_NONBLOCKING);
        DEBUG_PRINT("exit %s\n", this->getObjName());
    }

    Os::Task::TaskStatus ActiveComponentBase::join(void **value_ptr) {
        DEBUG_PRINT("join %s\n", this->getObjName());
        return this->m_task.join(value_ptr);
    }

    void ActiveComponentBase::s_baseBareTask(void* ptr) {
        FW_ASSERT(ptr != nullptr);
        ActiveComponentBase* comp = reinterpret_cast<ActiveComponentBase*>(ptr);
        //Start if not started
        if (!comp->m_task.isStarted()) {
            comp->m_task.setStarted(true);
            comp->preamble();
        }
        //Bare components cannot block, so return to the scheduler
        if (comp->m_queue.getNumMsgs() == 0) {
            return;
        }
        ActiveComponentBase::MsgDispatchStatus loopStatus = comp->doDispatch();
        switch (loopStatus) {
            case ActiveComponentBase::MSG_DISPATCH_OK: // if normal message processing, continue
                break;
            case ActiveComponentBase::MSG_DISPATCH_EXIT:
                comp->finalizer();
                comp->m_task.setStarted(false);
                break;
            default:
                FW_ASSERT(0,static_cast<NATIVE_INT_TYPE>(loopStatus));
        }
    }
    void ActiveComponentBase::s_baseTask(void* ptr) {
        // cast void* back to active component
        ActiveComponentBase* comp = static_cast<ActiveComponentBase*> (ptr);
        // indicated that task is started
        comp->m_task.setStarted(true);
        // print out message when task is started
        // printf("Active Component %s task started.\n",comp->getObjName());
        // call preamble
        comp->preamble();
        // call main task loop until exit or error
        comp->loop();
        // if main loop exits, call finalizer
        comp->finalizer();
    }

    void ActiveComponentBase::loop() {

        bool quitLoop = false;
        while (!quitLoop) {
            MsgDispatchStatus loopStatus = this->doDispatch();
            switch (loopStatus) {
                case MSG_DISPATCH_OK: // if normal message processing, continue
                    break;
                case MSG_DISPATCH_EXIT:
                    quitLoop = true;
                    break;
                default:
                    FW_ASSERT(0,static_cast<NATIVE_INT_TYPE>(loopStatus));
            }
        }

    }

    void ActiveComponentBase::preamble() {
    }

    void ActiveComponentBase::finalizer() {
    }

}<|MERGE_RESOLUTION|>--- conflicted
+++ resolved
@@ -72,12 +72,8 @@
 #else
         Os::Task::taskRoutine routine = this->s_baseTask;
 #endif
-<<<<<<< HEAD
+        Os::Task::TaskStatus status = this->m_task.start(taskName, routine, this, priority, stackSize, cpuAffinity, identifier);
         FW_ASSERT(status == Os::Task::TASK_OK,static_cast<NATIVE_INT_TYPE>(status));
-=======
-        Os::Task::TaskStatus status = this->m_task.start(taskName, routine,this, priority, stackSize, cpuAffinity, identifier);
-        FW_ASSERT(status == Os::Task::TASK_OK,(NATIVE_INT_TYPE)status);
->>>>>>> 00dd6028
     }
 
     void ActiveComponentBase::exit() {
