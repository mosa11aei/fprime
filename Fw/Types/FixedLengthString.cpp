--- conflicted
+++ resolved
@@ -19,17 +19,6 @@
         this->m_buf[0] = 0;
     }
 
-<<<<<<< HEAD
-    FixedLengthString::~FixedLengthString() {
-    }
-
-    NATIVE_UINT_TYPE FixedLengthString::length() const {
-        return strnlen(this->m_buf,sizeof(this->m_buf));
-    }
-
-    const char* FixedLengthString::toChar() const {
-        return this->m_buf;
-=======
     FixedLengthString& FixedLengthString::operator=(const FixedLengthString& other) {
         Fw::StringUtils::string_copy(this->m_buf, other.toChar(), sizeof(this->m_buf));
         return *this;
@@ -38,7 +27,6 @@
     FixedLengthString& FixedLengthString::operator=(const StringBase& other) {
         Fw::StringUtils::string_copy(this->m_buf, other.toChar(), sizeof(this->m_buf));
         return *this;
->>>>>>> d3fa31c8
     }
 
     FixedLengthString& FixedLengthString::operator=(const char* other) {
@@ -46,10 +34,10 @@
         return *this;
     }
 
-    FixedLengthString::~FixedLengthString(void) {
+    FixedLengthString::~FixedLengthString() {
     }
 
-    const char* FixedLengthString::toChar(void) const {
+    const char* FixedLengthString::toChar() const {
         return this->m_buf;
     }
 
