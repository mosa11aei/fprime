--- conflicted
+++ resolved
@@ -19,32 +19,16 @@
             FixedLengthString(const char* src); //!< char* source constructor
             FixedLengthString(const StringBase& src); //!< other string constructor
             FixedLengthString(const FixedLengthString& src); //!< FixedLengthString string constructor
-<<<<<<< HEAD
             FixedLengthString(); //!< default constructor
-            ~FixedLengthString(); //!< destructor
-            const char* toChar() const; //!< gets char buffer
-            NATIVE_UINT_TYPE length() const; //!< returns length of stored string
-
-            const FixedLengthString& operator=(const FixedLengthString& other); //!< equal operator
-
-            SerializeStatus serialize(SerializeBufferBase& buffer) const; //!< serialization function
-            SerializeStatus deserialize(SerializeBufferBase& buffer); //!< deserialization function
-
-        PRIVATE:
-            NATIVE_UINT_TYPE getCapacity() const ; //!< return buffer size
-            void terminate(NATIVE_UINT_TYPE size); //!< terminate the string
-=======
-            FixedLengthString(void); //!< default constructor
             FixedLengthString& operator=(const FixedLengthString& other); //!< assignment operator
             FixedLengthString& operator=(const StringBase& other); //!< other string assignment operator
             FixedLengthString& operator=(const char* other); //!< char* assignment operator
-            ~FixedLengthString(void); //!< destructor
+            ~FixedLengthString(); //!< destructor
 
-            const char* toChar(void) const; //!< gets char buffer
-            NATIVE_UINT_TYPE getCapacity(void) const ; //!< return buffer size
+            const char* toChar() const; //!< gets char buffer
+            NATIVE_UINT_TYPE getCapacity() const ; //!< return buffer size
 
         private:
->>>>>>> d3fa31c8
 
             char m_buf[STRING_SIZE]; //!< storage for string data
     };
